package filewatcher_test

import (
	"bytes"
	"context"
	"errors"
	"io"
	"os"
	"path/filepath"
	"strings"
	"sync/atomic"
	"testing"
	"time"

	"github.com/reddit/baseplate.go/filewatcher"
	"github.com/reddit/baseplate.go/log"
)

func parser(f io.Reader) (interface{}, error) {
	return io.ReadAll(f)
}

// writeFile does atomic write/overwrite (write to a tmp file, then use rename
// to overwrite the desired path) instead of in-pleace write/overwrite
// (open/truncate open the file, write to it, close the file).
//
// filewatcher is designed to handle atomic writes/overwrites, not in-place
// ones. Doing in-place write will cause the filewatcher to be triggered twice
// (once the file is created/truncated, once when closing the file), which would
// cause some of the tests to fail flakily on CI.
func writeFile(tb testing.TB, path string, content []byte) {
	tb.Helper()

	tmpPath := filepath.Join(tb.TempDir(), "file")
	if err := os.WriteFile(tmpPath, content, 0644); err != nil {
		tb.Fatalf("Unable to write file: %v", err)
	}
	if err := os.Rename(tmpPath, path); err != nil {
		tb.Fatalf("Unable to rename file: %v", err)
	}
}

func compareBytesData(t *testing.T, data interface{}, expected []byte) {
	t.Helper()

	if data == nil {
		t.Error("data is nil")
		return
	}
	b, ok := (data).([]byte)
	if !ok {
		t.Errorf("data is not of type *[]byte, actual value: %#v", data)
		return
	}
	if string(b) != string(expected) {
		t.Errorf("*data expected to be %q, got %q", expected, b)
	}
}

func TestFileWatcher(t *testing.T) {
	for _, c := range []struct {
		label    string
		interval time.Duration
	}{
		{
			label:    "with-polling",
			interval: filewatcher.DefaultPollingInterval,
		},
		{
			label:    "no-polling",
			interval: -1,
		},
	} {
		t.Run(c.label, func(t *testing.T) {
			interval := time.Millisecond
			filewatcher.InitialReadInterval = interval
			writeDelay := interval * 10
			timeout := writeDelay * 20

			payload1 := []byte("Hello, world!")
			payload2 := []byte("Bye, world!")

			dir := t.TempDir()
			path := filepath.Join(dir, "foo")

			// Delay writing the file
			go func() {
				time.Sleep(writeDelay)
				writeFile(t, path, payload1)
			}()

			ctx, cancel := context.WithTimeout(context.Background(), timeout)
			t.Cleanup(cancel)
			data, err := filewatcher.New(
				ctx,
				filewatcher.Config{
					Path:            path,
					Parser:          parser,
					Logger:          log.TestWrapper(t),
					PollingInterval: c.interval,
				},
			)
			if err != nil {
				t.Fatal(err)
			}
			t.Cleanup(data.Stop)
			compareBytesData(t, data.Get(), payload1)

			writeFile(t, path, payload2)
			// Give it some time to handle the file content change
			time.Sleep(500 * time.Millisecond)
			compareBytesData(t, data.Get(), payload2)
		})
	}
<<<<<<< HEAD
	defer data.Close()
	compareBytesData(t, data.Get(), payload1)

	writeFile(t, path, payload2)
	// Give it some time to handle the file content change
	time.Sleep(time.Millisecond * 500)
	compareBytesData(t, data.Get(), payload2)
=======
>>>>>>> a879aac6
}

func TestFileWatcherTimeout(t *testing.T) {
	interval := time.Millisecond
	filewatcher.InitialReadInterval = interval
	round := interval * 20
	timeout := round * 4

	dir := t.TempDir()
	path := filepath.Join(dir, "foo")

	before := time.Now()
	ctx, cancel := context.WithTimeout(context.Background(), timeout)
	t.Cleanup(cancel)
	_, err := filewatcher.New(
		ctx,
		filewatcher.Config{
			Path:   path,
			Parser: parser,
			Logger: log.TestWrapper(t),
		},
	)
	if err == nil {
		t.Error("Expected context cancellation error, got nil.")
	}
	duration := time.Since(before)
	if duration.Round(round) > timeout.Round(round) {
		t.Errorf("Timeout took %v instead of %v", duration, timeout)
	} else {
		t.Logf("Timeout took %v, set at %v", duration, timeout)
	}
}

func TestFileWatcherRename(t *testing.T) {
	interval := time.Millisecond
	filewatcher.InitialReadInterval = interval
	writeDelay := interval * 10
	timeout := writeDelay * 20

	payload1 := []byte("Hello, world!")
	payload2 := []byte("Bye, world!")

	dir := t.TempDir()
	path := filepath.Join(dir, "foo")

	// Delay writing the file
	go func() {
		time.Sleep(writeDelay)
		writeFile(t, path, payload1)
	}()

	ctx, cancel := context.WithTimeout(context.Background(), timeout)
	t.Cleanup(cancel)
	data, err := filewatcher.New(
		ctx,
		filewatcher.Config{
			Path:            path,
			Parser:          parser,
			Logger:          log.TestWrapper(t),
			PollingInterval: writeDelay,
		},
	)
	if err != nil {
		t.Fatal(err)
	}
<<<<<<< HEAD
	defer data.Close()
=======
	t.Cleanup(data.Stop)
>>>>>>> a879aac6
	compareBytesData(t, data.Get(), payload1)

	func() {
		newpath := path + ".bar"
		writeFile(t, newpath, payload2)
		if err := os.Rename(newpath, path); err != nil {
			t.Fatal(err)
		}
	}()
	// Give it some time to handle the file content change
	time.Sleep(writeDelay * 10)
	compareBytesData(t, data.Get(), payload2)
}

func TestParserFailure(t *testing.T) {
	errParser := errors.New("parser failed")
	var n int64
	parser := func(_ io.Reader) (interface{}, error) {
		// This parser implementation fails every other call
		value := atomic.AddInt64(&n, 1)
		if value%2 == 0 {
			return nil, errParser
		}
		return value, nil
	}
	var loggerCalled int64
	logger := func(_ context.Context, msg string) {
		atomic.StoreInt64(&loggerCalled, 1)
		t.Log(msg)
	}

	dir := t.TempDir()
	path := filepath.Join(dir, "foo")

	writeFile(t, path, nil)

	// Initial call to parser should return 1, nil
	data, err := filewatcher.New(
		context.Background(),
		filewatcher.Config{
			Path:            path,
			Parser:          parser,
			Logger:          logger,
			PollingInterval: -1, // disable polling as we need exact numbers of parser calls in this test
		},
	)
	if err != nil {
		t.Fatal(err)
	}
<<<<<<< HEAD
	defer data.Close()
=======
	t.Cleanup(data.Stop)
>>>>>>> a879aac6
	expected := int64(1)
	value := data.Get().(int64)
	if value != expected {
		t.Errorf("data.Get().(int64) expected %d, got %d", expected, value)
	}

	// Next call to parser should return nil, err
	newpath := path + ".bar"
	writeFile(t, newpath, nil)
	if err := os.Rename(newpath, path); err != nil {
		t.Fatal(err)
	}
	// Give it some time to handle the file content change
	time.Sleep(500 * time.Millisecond)
	if atomic.LoadInt64(&loggerCalled) == 0 {
		t.Error("Expected logger being called")
	}
	value = data.Get().(int64)
	if value != expected {
		t.Errorf("data.Get().(int64) expected %d, got %d", expected, value)
	}

	// Next call to parser should return 3, nil
	writeFile(t, newpath, nil)
	if err := os.Rename(newpath, path); err != nil {
		t.Fatal(err)
	}
	// Give it some time to handle the file content change
	time.Sleep(500 * time.Millisecond)
	expected = 3
	value = data.Get().(int64)
	if value != expected {
		t.Errorf("data.Get().(int64) expected %d, got %d", expected, value)
	}
}

func limitedParser(t *testing.T, expectedSize int64) filewatcher.Parser {
	return func(f io.Reader) (interface{}, error) {
		var buf bytes.Buffer
		size, err := io.Copy(&buf, f)
		if err != nil {
			t.Error(err)
			return nil, err
		}
		if size != expectedSize {
			t.Errorf(
				"Expected size of %d, got %d, data %q",
				expectedSize,
				size,
				buf.Bytes(),
			)
		}
		return buf.Bytes(), nil
	}
}

type logWrapper struct {
	called int64
}

func (w *logWrapper) wrapper(tb testing.TB) log.Wrapper {
	return func(_ context.Context, msg string) {
		tb.Helper()
		tb.Logf("logger called with msg: %q", msg)
		atomic.AddInt64(&w.called, 1)
	}
}

func (w *logWrapper) getCalled() int64 {
	return atomic.LoadInt64(&w.called)
}

func TestParserSizeLimit(t *testing.T) {
	interval := time.Millisecond
	filewatcher.InitialReadInterval = interval
	writeDelay := interval * 10
	timeout := writeDelay * 20

	const (
		content1 = "Hello, world!"
		content2 = "Bye bye, world!"
		limit    = int64(len(content1))
	)
	payload1 := bytes.Repeat([]byte(content1), filewatcher.HardLimitMultiplier)
	size := int64(len(payload1))
	expectedPayload := payload1
	payload2 := bytes.Repeat([]byte(content2), filewatcher.HardLimitMultiplier)

	dir := t.TempDir()
	path := filepath.Join(dir, "foo")

	// Delay writing the file
	go func() {
		time.Sleep(writeDelay)
		writeFile(t, path, payload1)
	}()

	ctx, cancel := context.WithTimeout(context.Background(), timeout)
	t.Cleanup(cancel)
	var wrapper logWrapper
	data, err := filewatcher.New(
		ctx,
		filewatcher.Config{
			Path:            path,
			Parser:          limitedParser(t, size),
			Logger:          wrapper.wrapper(t),
			MaxFileSize:     limit,
			PollingInterval: writeDelay,
		},
	)
	if err != nil {
		t.Fatal(err)
	}
<<<<<<< HEAD
	defer data.Close()
=======
	t.Cleanup(data.Stop)
>>>>>>> a879aac6
	compareBytesData(t, data.Get(), expectedPayload)

	writeFile(t, path, payload2)
	// Give it some time to handle the file content change
	time.Sleep(writeDelay * 10)
	// We expect the second parse would fail because of the data is beyond the
	// hard limit, so the data should still be expectedPayload
	compareBytesData(t, data.Get(), expectedPayload)
	// Since we expect the second parse would fail, we also expect the logger to
	// be called at least once.
	// The logger could be called twice because of reload triggered by polling.
	const expectedCalledMin = 1
	if called := wrapper.getCalled(); called < expectedCalledMin {
		t.Errorf("Expected log.Wrapper to be called at least %d times, actual %d", expectedCalledMin, called)
	}
}

func TestMockFileWatcher(t *testing.T) {
	t.Parallel()

	const (
		foo = "foo"
		bar = "bar"
	)

	r := strings.NewReader(foo)
	fw, err := filewatcher.NewMockFilewatcher(r, func(r io.Reader) (interface{}, error) {
		var buf bytes.Buffer
		_, err := io.Copy(&buf, r)
		if err != nil {
			return "", err
		}
		return buf.String(), nil
	})
	if err != nil {
		t.Fatal(err)
	}

	t.Run(
		"get",
		func(t *testing.T) {
			data, ok := fw.Get().(string)
			if !ok {
				t.Fatalf("%#v is not a string", data)
			}

			if strings.Compare(data, foo) != 0 {
				t.Fatalf("%q does not match %q", data, foo)
			}
		},
	)

	t.Run(
		"update",
		func(t *testing.T) {
			if err := fw.Update(strings.NewReader(bar)); err != nil {
				t.Fatal(err)
			}

			data, ok := fw.Get().(string)
			if !ok {
				t.Fatalf("%#v is not a string", data)
			}

			if strings.Compare(data, bar) != 0 {
				t.Fatalf("%q does not match %q", data, foo)
			}
		},
	)

	t.Run(
		"errors",
		func(t *testing.T) {
			t.Run(
				"NewMockFilewatcher",
				func(t *testing.T) {
					if _, err := filewatcher.NewMockFilewatcher(r, func(r io.Reader) (interface{}, error) {
						return "", errors.New("test")
					}); err == nil {
						t.Fatal("expected an error, got nil")
					}
				},
			)

			t.Run(
				"update",
				func(t *testing.T) {
					fw, err := filewatcher.NewMockFilewatcher(r, func(r io.Reader) (interface{}, error) {
						var buf bytes.Buffer
						_, err := io.Copy(&buf, r)
						if err != nil {
							return "", err
						}
						data := buf.String()
						if strings.Compare(data, bar) == 0 {
							return "", errors.New("test")
						}
						return data, nil
					})
					if err != nil {
						t.Fatal(err)
					}

					if err := fw.Update(strings.NewReader(bar)); err == nil {
						t.Fatal("expected an error, got nil")
					}
				},
			)
		},
	)
}<|MERGE_RESOLUTION|>--- conflicted
+++ resolved
@@ -112,16 +112,6 @@
 			compareBytesData(t, data.Get(), payload2)
 		})
 	}
-<<<<<<< HEAD
-	defer data.Close()
-	compareBytesData(t, data.Get(), payload1)
-
-	writeFile(t, path, payload2)
-	// Give it some time to handle the file content change
-	time.Sleep(time.Millisecond * 500)
-	compareBytesData(t, data.Get(), payload2)
-=======
->>>>>>> a879aac6
 }
 
 func TestFileWatcherTimeout(t *testing.T) {
@@ -187,11 +177,7 @@
 	if err != nil {
 		t.Fatal(err)
 	}
-<<<<<<< HEAD
-	defer data.Close()
-=======
 	t.Cleanup(data.Stop)
->>>>>>> a879aac6
 	compareBytesData(t, data.Get(), payload1)
 
 	func() {
@@ -241,11 +227,7 @@
 	if err != nil {
 		t.Fatal(err)
 	}
-<<<<<<< HEAD
-	defer data.Close()
-=======
 	t.Cleanup(data.Stop)
->>>>>>> a879aac6
 	expected := int64(1)
 	value := data.Get().(int64)
 	if value != expected {
@@ -359,11 +341,7 @@
 	if err != nil {
 		t.Fatal(err)
 	}
-<<<<<<< HEAD
-	defer data.Close()
-=======
 	t.Cleanup(data.Stop)
->>>>>>> a879aac6
 	compareBytesData(t, data.Get(), expectedPayload)
 
 	writeFile(t, path, payload2)
