--- conflicted
+++ resolved
@@ -39,14 +39,10 @@
 	ctx, cancel := context.WithTimeout(ctx, time.Second*30)
 	defer cancel()
 
-<<<<<<< HEAD
-	store, err := NewStore(ctx, cfg.Path, cfg.Provider, log.ErrorWithSentryWrapper())
-=======
 	store, err := NewStore(ctx, cfg.Path, log.CounterWrapper(
 		nil, // delegate, let it fallback to DefaultWrapper
 		parserFailures,
 	))
->>>>>>> a879aac6
 	if err != nil {
 		return nil, err
 	}
