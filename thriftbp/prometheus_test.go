--- conflicted
+++ resolved
@@ -80,16 +80,10 @@
 				method,
 			}
 
-<<<<<<< HEAD
-			defer prometheusbp.MetricTest(t, "latency", latencyDistribution).CheckExists()
-			defer prometheusbp.MetricTest(t, "rpc count", rpcRequestCounter, thriftLabelValues...).CheckDelta(1)
-			defer prometheusbp.MetricTest(t, "active requests", activeRequests, requestLabelValues...).CheckDelta(0)
-			defer promtest.ValidateSpec(t, "thrift", 3)
-=======
 			defer prometheusbp.MetricTest(t, "latency", serverLatencyDistribution).CheckExists()
 			defer prometheusbp.MetricTest(t, "rpc count", serverRPCRequestCounter, labelValues...).CheckDelta(1)
 			defer prometheusbp.MetricTest(t, "active requests", serverActiveRequests, requestLabelValues...).CheckDelta(0)
->>>>>>> 133a3250
+			defer promtest.ValidateSpec(t, "thrift", 3)
 
 			next := thrift.WrappedTProcessorFunction{
 				Wrapped: func(ctx context.Context, seqId int32, in, out thrift.TProtocol) (bool, thrift.TException) {
